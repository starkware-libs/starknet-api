--- conflicted
+++ resolved
@@ -12,19 +12,11 @@
 indexmap = { version = "1.9.2", features = ["serde"] }
 once_cell = "1.17.1"
 serde = { version = "1.0.130", features = ["derive", "rc"] }
-<<<<<<< HEAD
-serde_json = { version = "1.0.81" }
-starknet-crypto = { version = "0.2.0" }
-thiserror = { version = "1.0.31" }
-primitive-types = { version = "0.12.1", features = ["serde"] }
-derive_more = { version = "0.99.17" }
-=======
 serde_json = "1.0.81"
 starknet-crypto = "0.2.0"
 thiserror = "1.0.31"
-web3 = "0.18.0"
+primitive-types = { version = "0.12.1", features = ["serde"] }
 derive_more = "0.99.17"
->>>>>>> 0bd80e7b
 
 [dev-dependencies]
 assert_matches = "1.5.0"