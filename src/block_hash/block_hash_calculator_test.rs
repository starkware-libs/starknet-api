use super::concat_counts;
use crate::block::{
    BlockHash, BlockHeaderWithoutHash, BlockNumber, BlockTimestamp, GasPrice, GasPricePerToken,
    StarknetVersion,
};
use crate::block_hash::block_hash_calculator::{
    calculate_block_commitments, calculate_block_hash, TransactionHashingData,
};
use crate::block_hash::test_utils::{get_state_diff, get_transaction_output};
use crate::core::{ContractAddress, GlobalRoot, PatriciaKey, SequencerContractAddress};
use crate::data_availability::L1DataAvailabilityMode;
<<<<<<< HEAD
use crate::felt;
use crate::hash::{FeltConverter, TryIntoFelt};
=======
use crate::hash::StarkFelt;
use crate::transaction::{TransactionHash, TransactionSignature, TransactionVersion};

#[test]
fn test_block_hash_regression() {
    let block_header = BlockHeaderWithoutHash {
        block_number: BlockNumber(1_u64),
        state_root: GlobalRoot(StarkFelt::from(2_u8)),
        sequencer: SequencerContractAddress(ContractAddress(PatriciaKey::from(3_u8))),
        timestamp: BlockTimestamp(4),
        l1_da_mode: L1DataAvailabilityMode::Blob,
        l1_gas_price: GasPricePerToken { price_in_fri: GasPrice(6), price_in_wei: GasPrice(7) },
        l1_data_gas_price: GasPricePerToken {
            price_in_fri: GasPrice(10),
            price_in_wei: GasPrice(9),
        },
        starknet_version: StarknetVersion("10".to_owned()),
        parent_hash: BlockHash(StarkFelt::from(11_u8)),
    };
    let transactions_data = vec![TransactionHashingData {
        transaction_signature: Some(TransactionSignature(vec![StarkFelt::TWO, StarkFelt::THREE])),
        transaction_output: get_transaction_output(),
        transaction_hash: TransactionHash(StarkFelt::ONE),
        transaction_version: TransactionVersion::THREE,
    }];

    let state_diff = get_state_diff();
    let block_commitments = calculate_block_commitments(
        &transactions_data,
        &state_diff,
        block_header.l1_data_gas_price,
        block_header.l1_gas_price,
        block_header.l1_da_mode,
    );

    let expected_hash =
        StarkFelt::try_from("0x061e4998d51a248f1d0288d7e17f6287757b0e5e6c5e1e58ddf740616e312134")
            .unwrap();

    assert_eq!(BlockHash(expected_hash), calculate_block_hash(block_header, block_commitments),);
}
>>>>>>> 450a32d3

#[test]
fn concat_counts_test() {
    let concated = concat_counts(4, 3, 2, L1DataAvailabilityMode::Blob);
    let expected_felt = felt!("0x0000000000000004000000000000000300000000000000028000000000000000");
    assert_eq!(concated, expected_felt)
}<|MERGE_RESOLUTION|>--- conflicted
+++ resolved
@@ -1,3 +1,5 @@
+use starknet_types_core::felt::Felt;
+
 use super::concat_counts;
 use crate::block::{
     BlockHash, BlockHeaderWithoutHash, BlockNumber, BlockTimestamp, GasPrice, GasPricePerToken,
@@ -9,18 +11,15 @@
 use crate::block_hash::test_utils::{get_state_diff, get_transaction_output};
 use crate::core::{ContractAddress, GlobalRoot, PatriciaKey, SequencerContractAddress};
 use crate::data_availability::L1DataAvailabilityMode;
-<<<<<<< HEAD
 use crate::felt;
 use crate::hash::{FeltConverter, TryIntoFelt};
-=======
-use crate::hash::StarkFelt;
 use crate::transaction::{TransactionHash, TransactionSignature, TransactionVersion};
 
 #[test]
 fn test_block_hash_regression() {
     let block_header = BlockHeaderWithoutHash {
         block_number: BlockNumber(1_u64),
-        state_root: GlobalRoot(StarkFelt::from(2_u8)),
+        state_root: GlobalRoot(Felt::from(2_u8)),
         sequencer: SequencerContractAddress(ContractAddress(PatriciaKey::from(3_u8))),
         timestamp: BlockTimestamp(4),
         l1_da_mode: L1DataAvailabilityMode::Blob,
@@ -30,12 +29,12 @@
             price_in_wei: GasPrice(9),
         },
         starknet_version: StarknetVersion("10".to_owned()),
-        parent_hash: BlockHash(StarkFelt::from(11_u8)),
+        parent_hash: BlockHash(Felt::from(11_u8)),
     };
     let transactions_data = vec![TransactionHashingData {
-        transaction_signature: Some(TransactionSignature(vec![StarkFelt::TWO, StarkFelt::THREE])),
+        transaction_signature: Some(TransactionSignature(vec![Felt::TWO, Felt::THREE])),
         transaction_output: get_transaction_output(),
-        transaction_hash: TransactionHash(StarkFelt::ONE),
+        transaction_hash: TransactionHash(Felt::ONE),
         transaction_version: TransactionVersion::THREE,
     }];
 
@@ -48,13 +47,10 @@
         block_header.l1_da_mode,
     );
 
-    let expected_hash =
-        StarkFelt::try_from("0x061e4998d51a248f1d0288d7e17f6287757b0e5e6c5e1e58ddf740616e312134")
-            .unwrap();
+    let expected_hash = felt!("0x061e4998d51a248f1d0288d7e17f6287757b0e5e6c5e1e58ddf740616e312134");
 
     assert_eq!(BlockHash(expected_hash), calculate_block_hash(block_header, block_commitments),);
 }
->>>>>>> 450a32d3
 
 #[test]
 fn concat_counts_test() {
