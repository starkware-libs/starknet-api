<<<<<<< HEAD
use starknet_types_core::felt::Felt;

use crate::data_availability::L1DataAvailabilityMode;
=======
use super::event_commitment::{calculate_events_commitment, EventLeafElement};
use super::receipt_commitment::{calculate_receipt_commitment, ReceiptElement};
use super::state_diff_hash::calculate_state_diff_hash;
use super::transaction_commitment::{calculate_transactions_commitment, TransactionLeafElement};
use crate::block::GasPricePerToken;
use crate::core::{EventCommitment, ReceiptCommitment, StateDiffCommitment, TransactionCommitment};
use crate::data_availability::L1DataAvailabilityMode;
use crate::hash::{PoseidonHashCalculator, StarkFelt};
use crate::state::ThinStateDiff;
use crate::transaction::{
    TransactionHash, TransactionOutputCommon, TransactionSignature, TransactionVersion,
};
>>>>>>> 463e1c03

#[cfg(test)]
#[path = "block_hash_calculator_test.rs"]
mod block_hash_calculator_test;

pub struct TransactionHashingData {
    pub transaction_signature: Option<TransactionSignature>,
    pub transaction_output: TransactionOutputCommon,
    pub transaction_hash: TransactionHash,
    pub transaction_version: TransactionVersion,
}

/// Commitments of a block.
pub struct BlockHeaderCommitments {
    pub transactions_commitment: TransactionCommitment,
    pub events_commitment: EventCommitment,
    pub receipts_commitment: ReceiptCommitment,
    pub state_diff_commitment: StateDiffCommitment,
    pub concatenated_counts: StarkFelt,
}

/// Calculates the commitments of the transactions data for the block hash.
pub fn calculate_block_commitments(
    transactions_data: &[TransactionHashingData],
    state_diff: &ThinStateDiff,
    l1_data_gas_price_per_token: GasPricePerToken,
    l1_gas_price_per_token: GasPricePerToken,
    l1_da_mode: L1DataAvailabilityMode,
) -> BlockHeaderCommitments {
    let transaction_leaf_elements: Vec<TransactionLeafElement> =
        transactions_data.iter().map(TransactionLeafElement::from).collect();
    let transactions_commitment =
        calculate_transactions_commitment::<PoseidonHashCalculator>(&transaction_leaf_elements);

    let event_leaf_elements: Vec<EventLeafElement> = transactions_data
        .iter()
        .flat_map(|transaction_data| {
            transaction_data.transaction_output.events.iter().map(|event| EventLeafElement {
                event: event.clone(),
                transaction_hash: transaction_data.transaction_hash,
            })
        })
        .collect();
    let events_commitment =
        calculate_events_commitment::<PoseidonHashCalculator>(&event_leaf_elements);

    let receipt_elements: Vec<ReceiptElement> =
        transactions_data.iter().map(ReceiptElement::from).collect();
    let receipts_commitment = calculate_receipt_commitment::<PoseidonHashCalculator>(
        &receipt_elements,
        l1_data_gas_price_per_token,
        l1_gas_price_per_token,
    );
    let state_diff_commitment = calculate_state_diff_hash(state_diff);
    let concatenated_counts = concat_counts(
        transactions_data.len(),
        event_leaf_elements.len(),
        state_diff.len(),
        l1_da_mode,
    );
    BlockHeaderCommitments {
        transactions_commitment,
        events_commitment,
        receipts_commitment,
        state_diff_commitment,
        concatenated_counts,
    }
}

// A single felt: [
//     transaction_count (64 bits) | event_count (64 bits) | state_diff_length (64 bits)
//     | L1 data availability mode: 0 for calldata, 1 for blob (1 bit) | 0 ...
// ].
#[allow(dead_code)]
fn concat_counts(
    transaction_count: usize,
    event_count: usize,
    state_diff_length: usize,
    l1_data_availability_mode: L1DataAvailabilityMode,
) -> Felt {
    let l1_data_availability_byte: u8 = match l1_data_availability_mode {
        L1DataAvailabilityMode::Calldata => 0,
        L1DataAvailabilityMode::Blob => 0b10000000,
    };
    let concat_bytes = [
        to_64_bits(transaction_count).as_slice(),
        to_64_bits(event_count).as_slice(),
        to_64_bits(state_diff_length).as_slice(),
        &[l1_data_availability_byte],
        &[0_u8; 7], // zero padding
    ]
    .concat();
    Felt::from_bytes_be_slice(concat_bytes.as_slice())
}

fn to_64_bits(num: usize) -> [u8; 8] {
    let sized_transaction_count: u64 = num.try_into().expect("Expect usize is at most 8 bytes");
    sized_transaction_count.to_be_bytes()
}<|MERGE_RESOLUTION|>--- conflicted
+++ resolved
@@ -1,21 +1,17 @@
-<<<<<<< HEAD
-use starknet_types_core::felt::Felt;
-
-use crate::data_availability::L1DataAvailabilityMode;
-=======
 use super::event_commitment::{calculate_events_commitment, EventLeafElement};
 use super::receipt_commitment::{calculate_receipt_commitment, ReceiptElement};
 use super::state_diff_hash::calculate_state_diff_hash;
 use super::transaction_commitment::{calculate_transactions_commitment, TransactionLeafElement};
 use crate::block::GasPricePerToken;
 use crate::core::{EventCommitment, ReceiptCommitment, StateDiffCommitment, TransactionCommitment};
+use starknet_types_core::felt::Felt;
+use starknet_types_core::hash::Poseidon;
+
 use crate::data_availability::L1DataAvailabilityMode;
-use crate::hash::{PoseidonHashCalculator, StarkFelt};
 use crate::state::ThinStateDiff;
 use crate::transaction::{
     TransactionHash, TransactionOutputCommon, TransactionSignature, TransactionVersion,
 };
->>>>>>> 463e1c03
 
 #[cfg(test)]
 #[path = "block_hash_calculator_test.rs"]
@@ -34,7 +30,7 @@
     pub events_commitment: EventCommitment,
     pub receipts_commitment: ReceiptCommitment,
     pub state_diff_commitment: StateDiffCommitment,
-    pub concatenated_counts: StarkFelt,
+    pub concatenated_counts: Felt,
 }
 
 /// Calculates the commitments of the transactions data for the block hash.
@@ -48,7 +44,7 @@
     let transaction_leaf_elements: Vec<TransactionLeafElement> =
         transactions_data.iter().map(TransactionLeafElement::from).collect();
     let transactions_commitment =
-        calculate_transactions_commitment::<PoseidonHashCalculator>(&transaction_leaf_elements);
+        calculate_transactions_commitment::<Poseidon>(&transaction_leaf_elements);
 
     let event_leaf_elements: Vec<EventLeafElement> = transactions_data
         .iter()
@@ -60,11 +56,11 @@
         })
         .collect();
     let events_commitment =
-        calculate_events_commitment::<PoseidonHashCalculator>(&event_leaf_elements);
+        calculate_events_commitment::<Poseidon>(&event_leaf_elements);
 
     let receipt_elements: Vec<ReceiptElement> =
         transactions_data.iter().map(ReceiptElement::from).collect();
-    let receipts_commitment = calculate_receipt_commitment::<PoseidonHashCalculator>(
+    let receipts_commitment = calculate_receipt_commitment::<Poseidon>(
         &receipt_elements,
         l1_data_gas_price_per_token,
         l1_gas_price_per_token,
