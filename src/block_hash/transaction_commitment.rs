--- conflicted
+++ resolved
@@ -1,10 +1,7 @@
-<<<<<<< HEAD
 use starknet_types_core::felt::Felt;
 use starknet_types_core::hash::StarkHash as CoreStarkHash;
 
-=======
 use super::block_hash_calculator::TransactionHashingData;
->>>>>>> 463e1c03
 use crate::core::TransactionCommitment;
 use crate::crypto::patricia_hash::calculate_root;
 use crate::crypto::utils::HashChain;
@@ -31,34 +28,24 @@
 }
 
 /// Returns the root of a Patricia tree where each leaf is
-<<<<<<< HEAD
-/// Poseidon(transaction_hash, transaction_signature).
-pub fn calculate_transactions_commitment<H: CoreStarkHash>(
-    transaction_leaf_elements: &[TransactionLeafElements],
-=======
 /// H(transaction_hash, transaction_signature).
 /// The leaf of a transaction types without a signature field is: H(transaction_hash, 0).
-pub fn calculate_transactions_commitment<H: HashFunction>(
+pub fn calculate_transactions_commitment<H: CoreStarkHash>(
     transaction_leaf_elements: &[TransactionLeafElement],
->>>>>>> 463e1c03
 ) -> TransactionCommitment {
     let transaction_leaves =
         transaction_leaf_elements.iter().map(calculate_transaction_leaf).collect();
     TransactionCommitment(calculate_root::<H>(transaction_leaves))
 }
 
-<<<<<<< HEAD
-fn calculate_transaction_leaf(transaction_leaf_elements: &TransactionLeafElements) -> Felt {
-=======
-fn calculate_transaction_leaf(transaction_leaf_elements: &TransactionLeafElement) -> StarkFelt {
->>>>>>> 463e1c03
+fn calculate_transaction_leaf(transaction_leaf_elements: &TransactionLeafElement) -> Felt {
     HashChain::new()
         .chain(&transaction_leaf_elements.transaction_hash.0)
         .chain_iter(
             transaction_leaf_elements
                 .transaction_signature
                 .as_ref()
-                .unwrap_or(&TransactionSignature(vec![StarkFelt::ZERO]))
+                .unwrap_or(&TransactionSignature(vec![Felt::ZERO]))
                 .0
                 .iter(),
         )
