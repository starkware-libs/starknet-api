#[cfg(test)]
#[path = "state_test.rs"]
mod state_test;

use std::collections::HashMap;
use std::fmt::Debug;

use indexmap::IndexMap;
use serde::de::Error as DeserializationError;
use serde::{Deserialize, Deserializer, Serialize};
use serde_json::Value;

use crate::block::{BlockHash, BlockNumber};
use crate::core::{
    ClassHash, CompiledClassHash, ContractAddress, EntryPointSelector, GlobalRoot, Nonce,
    PatriciaKey,
};
use crate::deprecated_contract_class::ContractClass as DeprecatedContractClass;
use crate::hash::{StarkFelt, StarkHash};
use crate::StarknetApiError;

/// The differences between two states before and after a block with hash block_hash
/// and their respective roots.
#[derive(Debug, Default, Clone, Eq, PartialEq, Deserialize, Serialize)]
pub struct StateUpdate {
    pub block_hash: BlockHash,
    pub new_root: GlobalRoot,
    pub old_root: GlobalRoot,
    pub state_diff: StateDiff,
}

/// The differences between two states.
// Invariant: Addresses are strictly increasing.
// Invariant: Class hashes of declared_classes and deprecated_declared_classes are exclusive.
// TODO(yair): Enforce this invariant.
#[derive(Debug, Default, Clone, Eq, PartialEq, Deserialize, Serialize)]
pub struct StateDiff {
    pub deployed_contracts: IndexMap<ContractAddress, ClassHash>,
    pub storage_diffs: IndexMap<ContractAddress, IndexMap<StorageKey, StarkFelt>>,
    pub declared_classes: IndexMap<ClassHash, (CompiledClassHash, ContractClass)>,
    pub deprecated_declared_classes: IndexMap<ClassHash, DeprecatedContractClass>,
    pub nonces: IndexMap<ContractAddress, Nonce>,
}

/// The sequential numbering of the states between blocks.
// Example:
// States: S0       S1       S2
// Blocks      B0->     B1->
#[derive(
    Debug, Default, Copy, Clone, Eq, PartialEq, Hash, Deserialize, Serialize, PartialOrd, Ord,
)]
pub struct StateNumber(pub BlockNumber);

impl StateNumber {
    /// The state at the beginning of the block.
    pub fn right_before_block(block_number: BlockNumber) -> StateNumber {
        StateNumber(block_number)
    }

    /// The state at the end of the block.
    pub fn right_after_block(block_number: BlockNumber) -> StateNumber {
        StateNumber(block_number.next())
    }

    pub fn is_before(&self, block_number: BlockNumber) -> bool {
        self.0 <= block_number
    }

    pub fn is_after(&self, block_number: BlockNumber) -> bool {
        !self.is_before(block_number)
    }

    pub fn block_after(&self) -> BlockNumber {
        self.0
    }
}

/// A storage key in a contract.
#[derive(
    Debug, Default, Clone, Copy, Eq, PartialEq, Hash, Deserialize, Serialize, PartialOrd, Ord,
)]
pub struct StorageKey(pub PatriciaKey);

impl TryFrom<StarkHash> for StorageKey {
    type Error = StarknetApiError;

    fn try_from(val: StarkHash) -> Result<Self, Self::Error> {
        Ok(Self(PatriciaKey::try_from(val)?))
    }
}

/// A contract class.
#[derive(Debug, Clone, Default, Eq, PartialEq, Deserialize, Serialize)]
pub struct ContractClass {
    pub sierra_program: Vec<StarkFelt>,
    pub entry_point_by_type: HashMap<EntryPointType, Vec<EntryPoint>>,
    pub abi: String,
}

#[derive(Debug, Default, Clone, Eq, PartialEq, Hash, Deserialize, Serialize, PartialOrd, Ord)]
#[serde(deny_unknown_fields)]
pub enum EntryPointType {
    /// A constructor entry point.
    #[serde(rename = "CONSTRUCTOR")]
    Constructor,
    /// An external entry point.
    #[serde(rename = "EXTERNAL")]
    #[default]
    External,
    /// An L1 handler entry point.
    #[serde(rename = "L1_HANDLER")]
    L1Handler,
}

/// An entry point of a [ContractClass](`crate::state::ContractClass`).
#[derive(Debug, Default, Clone, Eq, PartialEq, Hash, Deserialize, Serialize, PartialOrd, Ord)]
pub struct EntryPoint {
    pub function_idx: FunctionIndex,
    pub selector: EntryPointSelector,
}

#[derive(
    Debug, Copy, Clone, Default, Eq, PartialEq, Hash, Deserialize, Serialize, PartialOrd, Ord,
)]
<<<<<<< HEAD
pub struct FunctionIndex(pub usize);
=======
pub struct EntryPointOffset(#[serde(deserialize_with = "number_or_string")] pub usize);
impl TryFrom<String> for EntryPointOffset {
    type Error = StarknetApiError;

    fn try_from(value: String) -> Result<Self, Self::Error> {
        Ok(Self(hex_string_try_into_usize(&value)?))
    }
}

pub fn number_or_string<'de, D: Deserializer<'de>>(deserializer: D) -> Result<usize, D::Error> {
    let usize_value = match Value::deserialize(deserializer)? {
        Value::Number(number) => {
            number.as_u64().ok_or(DeserializationError::custom("Cannot cast number to usize."))?
                as usize
        }
        Value::String(s) => hex_string_try_into_usize(&s).map_err(DeserializationError::custom)?,
        _ => return Err(DeserializationError::custom("Cannot cast value into usize.")),
    };
    Ok(usize_value)
}

fn hex_string_try_into_usize(hex_string: &str) -> Result<usize, std::num::ParseIntError> {
    usize::from_str_radix(hex_string.trim_start_matches("0x"), 16)
}

/// A program corresponding to a [ContractClass](`crate::state::ContractClass`).
#[derive(Debug, Clone, Default, Eq, PartialEq, Deserialize, Serialize)]
pub struct Program {
    #[serde(default)]
    pub attributes: serde_json::Value,
    pub builtins: serde_json::Value,
    #[serde(default)]
    pub compiler_version: serde_json::Value,
    pub data: serde_json::Value,
    pub debug_info: serde_json::Value,
    pub hints: serde_json::Value,
    pub identifiers: serde_json::Value,
    pub main_scope: serde_json::Value,
    pub prime: serde_json::Value,
    pub reference_manager: serde_json::Value,
}

/// A [ContractClass](`crate::state::ContractClass`) abi entry.
#[derive(Debug, Clone, Eq, PartialEq, Deserialize, Serialize)]
#[serde(deny_unknown_fields)]
#[serde(untagged)]
pub enum ContractClassAbiEntry {
    /// An event abi entry.
    Event(EventAbiEntry),
    /// A function abi entry.
    Function(FunctionAbiEntryWithType),
    /// A struct abi entry.
    Struct(StructAbiEntry),
}

/// An event abi entry.
#[derive(Debug, Clone, Default, Eq, PartialEq, Deserialize, Serialize)]
pub struct EventAbiEntry {
    pub name: String,
    pub keys: Vec<TypedParameter>,
    pub data: Vec<TypedParameter>,
}

/// A function abi entry with type.
#[derive(Debug, Clone, Eq, PartialEq, Deserialize, Serialize)]
pub struct FunctionAbiEntryWithType {
    pub r#type: FunctionAbiEntryType,
    #[serde(flatten)]
    pub entry: FunctionAbiEntry,
}

/// A function abi entry type.
#[derive(Debug, Default, Clone, Eq, PartialEq, Deserialize, Serialize)]
pub enum FunctionAbiEntryType {
    #[serde(rename = "constructor")]
    Constructor,
    #[serde(rename = "l1_handler")]
    L1Handler,
    #[serde(rename = "regular")]
    #[default]
    Regular,
}

/// A function abi entry.
#[derive(Debug, Clone, Default, Eq, PartialEq, Deserialize, Serialize)]
pub struct FunctionAbiEntry {
    pub name: String,
    pub inputs: Vec<TypedParameter>,
    pub outputs: Vec<TypedParameter>,
}

/// A struct abi entry.
#[derive(Debug, Clone, Default, Eq, PartialEq, Deserialize, Serialize)]
pub struct StructAbiEntry {
    pub name: String,
    pub size: usize,
    pub members: Vec<StructMember>,
}

/// A struct member for [StructAbiEntry](`crate::state::StructAbiEntry`).
#[derive(Debug, Clone, Default, Eq, PartialEq, Deserialize, Serialize)]
pub struct StructMember {
    #[serde(flatten)]
    pub param: TypedParameter,
    pub offset: usize,
}

#[derive(Debug, Clone, Default, Eq, PartialEq, Deserialize, Serialize)]
pub struct TypedParameter {
    pub name: String,
    pub r#type: String,
}

/// A storage key in a contract.
#[derive(
    Debug, Default, Clone, Copy, Eq, PartialEq, Hash, Deserialize, Serialize, PartialOrd, Ord,
)]
pub struct StorageKey(pub PatriciaKey);

impl TryFrom<StarkHash> for StorageKey {
    type Error = StarknetApiError;

    fn try_from(val: StarkHash) -> Result<Self, Self::Error> {
        Ok(Self(PatriciaKey::try_from(val)?))
    }
}
>>>>>>> 482a3599
<|MERGE_RESOLUTION|>--- conflicted
+++ resolved
@@ -6,9 +6,9 @@
 use std::fmt::Debug;
 
 use indexmap::IndexMap;
-use serde::de::Error as DeserializationError;
-use serde::{Deserialize, Deserializer, Serialize};
-use serde_json::Value;
+
+use serde::{Deserialize, Serialize};
+
 
 use crate::block::{BlockHash, BlockNumber};
 use crate::core::{
@@ -122,133 +122,4 @@
 #[derive(
     Debug, Copy, Clone, Default, Eq, PartialEq, Hash, Deserialize, Serialize, PartialOrd, Ord,
 )]
-<<<<<<< HEAD
-pub struct FunctionIndex(pub usize);
-=======
-pub struct EntryPointOffset(#[serde(deserialize_with = "number_or_string")] pub usize);
-impl TryFrom<String> for EntryPointOffset {
-    type Error = StarknetApiError;
-
-    fn try_from(value: String) -> Result<Self, Self::Error> {
-        Ok(Self(hex_string_try_into_usize(&value)?))
-    }
-}
-
-pub fn number_or_string<'de, D: Deserializer<'de>>(deserializer: D) -> Result<usize, D::Error> {
-    let usize_value = match Value::deserialize(deserializer)? {
-        Value::Number(number) => {
-            number.as_u64().ok_or(DeserializationError::custom("Cannot cast number to usize."))?
-                as usize
-        }
-        Value::String(s) => hex_string_try_into_usize(&s).map_err(DeserializationError::custom)?,
-        _ => return Err(DeserializationError::custom("Cannot cast value into usize.")),
-    };
-    Ok(usize_value)
-}
-
-fn hex_string_try_into_usize(hex_string: &str) -> Result<usize, std::num::ParseIntError> {
-    usize::from_str_radix(hex_string.trim_start_matches("0x"), 16)
-}
-
-/// A program corresponding to a [ContractClass](`crate::state::ContractClass`).
-#[derive(Debug, Clone, Default, Eq, PartialEq, Deserialize, Serialize)]
-pub struct Program {
-    #[serde(default)]
-    pub attributes: serde_json::Value,
-    pub builtins: serde_json::Value,
-    #[serde(default)]
-    pub compiler_version: serde_json::Value,
-    pub data: serde_json::Value,
-    pub debug_info: serde_json::Value,
-    pub hints: serde_json::Value,
-    pub identifiers: serde_json::Value,
-    pub main_scope: serde_json::Value,
-    pub prime: serde_json::Value,
-    pub reference_manager: serde_json::Value,
-}
-
-/// A [ContractClass](`crate::state::ContractClass`) abi entry.
-#[derive(Debug, Clone, Eq, PartialEq, Deserialize, Serialize)]
-#[serde(deny_unknown_fields)]
-#[serde(untagged)]
-pub enum ContractClassAbiEntry {
-    /// An event abi entry.
-    Event(EventAbiEntry),
-    /// A function abi entry.
-    Function(FunctionAbiEntryWithType),
-    /// A struct abi entry.
-    Struct(StructAbiEntry),
-}
-
-/// An event abi entry.
-#[derive(Debug, Clone, Default, Eq, PartialEq, Deserialize, Serialize)]
-pub struct EventAbiEntry {
-    pub name: String,
-    pub keys: Vec<TypedParameter>,
-    pub data: Vec<TypedParameter>,
-}
-
-/// A function abi entry with type.
-#[derive(Debug, Clone, Eq, PartialEq, Deserialize, Serialize)]
-pub struct FunctionAbiEntryWithType {
-    pub r#type: FunctionAbiEntryType,
-    #[serde(flatten)]
-    pub entry: FunctionAbiEntry,
-}
-
-/// A function abi entry type.
-#[derive(Debug, Default, Clone, Eq, PartialEq, Deserialize, Serialize)]
-pub enum FunctionAbiEntryType {
-    #[serde(rename = "constructor")]
-    Constructor,
-    #[serde(rename = "l1_handler")]
-    L1Handler,
-    #[serde(rename = "regular")]
-    #[default]
-    Regular,
-}
-
-/// A function abi entry.
-#[derive(Debug, Clone, Default, Eq, PartialEq, Deserialize, Serialize)]
-pub struct FunctionAbiEntry {
-    pub name: String,
-    pub inputs: Vec<TypedParameter>,
-    pub outputs: Vec<TypedParameter>,
-}
-
-/// A struct abi entry.
-#[derive(Debug, Clone, Default, Eq, PartialEq, Deserialize, Serialize)]
-pub struct StructAbiEntry {
-    pub name: String,
-    pub size: usize,
-    pub members: Vec<StructMember>,
-}
-
-/// A struct member for [StructAbiEntry](`crate::state::StructAbiEntry`).
-#[derive(Debug, Clone, Default, Eq, PartialEq, Deserialize, Serialize)]
-pub struct StructMember {
-    #[serde(flatten)]
-    pub param: TypedParameter,
-    pub offset: usize,
-}
-
-#[derive(Debug, Clone, Default, Eq, PartialEq, Deserialize, Serialize)]
-pub struct TypedParameter {
-    pub name: String,
-    pub r#type: String,
-}
-
-/// A storage key in a contract.
-#[derive(
-    Debug, Default, Clone, Copy, Eq, PartialEq, Hash, Deserialize, Serialize, PartialOrd, Ord,
-)]
-pub struct StorageKey(pub PatriciaKey);
-
-impl TryFrom<StarkHash> for StorageKey {
-    type Error = StarknetApiError;
-
-    fn try_from(val: StarkHash) -> Result<Self, Self::Error> {
-        Ok(Self(PatriciaKey::try_from(val)?))
-    }
-}
->>>>>>> 482a3599
+pub struct FunctionIndex(pub usize);